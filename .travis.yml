--- conflicted
+++ resolved
@@ -5,11 +5,54 @@
 
 matrix:
   include:
-<<<<<<< HEAD
     - env: CUDA=6.5-14 GHC=8.0.1 CABAL=1.24
       compiler: "GHC 8.0"
       addons: { apt: { sources: [ hvr-ghc ], packages: [ ghc-8.0.1, cabal-install-1.24, happy-1.19.5, alex-3.1.7 ] }}
-=======
+
+    - env: CUDA=7.0-28 GHC=8.0.1 CABAL=1.24
+      compiler: "GHC 8.0"
+      addons: { apt: { sources: [ hvr-ghc ], packages: [ ghc-8.0.1, cabal-install-1.24, happy-1.19.5, alex-3.1.7 ] }}
+
+    - env: CUDA=7.5-18 GHC=8.0.1 CABAL=1.24
+      compiler: "GHC 8.0"
+      addons: { apt: { sources: [ hvr-ghc ], packages: [ ghc-8.0.1, cabal-install-1.24, happy-1.19.5, alex-3.1.7 ] }}
+
+    - env: CUDA=8.0.44-1 GHC=8.0.1 CABAL=1.24
+      compiler: "GHC 8.0"
+      addons: { apt: { sources: [ hvr-ghc ], packages: [ ghc-8.0.1, cabal-install-1.24, happy-1.19.5, alex-3.1.7 ] }}
+
+    - env: CUDA=6.5-14 GHC=7.10.3 CABAL=1.22
+      compiler: "GHC 7.10"
+      addons: { apt: { sources: [ hvr-ghc ], packages: [ ghc-7.10.3, cabal-install-1.22, happy-1.19.5, alex-3.1.7 ] }}
+
+    - env: CUDA=7.0-28 GHC=7.10.3 CABAL=1.22
+      compiler: "GHC 7.10"
+      addons: { apt: { sources: [ hvr-ghc ], packages: [ ghc-7.10.3, cabal-install-1.22, happy-1.19.5, alex-3.1.7 ] }}
+
+    - env: CUDA=7.5-18 GHC=7.10.3 CABAL=1.22
+      compiler: "GHC 7.10"
+      addons: { apt: { sources: [ hvr-ghc ], packages: [ ghc-7.10.3, cabal-install-1.22, happy-1.19.5, alex-3.1.7 ] }}
+
+    - env: CUDA=8.0.44-1 GHC=7.10.3 CABAL=1.22
+      compiler: "GHC 7.10"
+      addons: { apt: { sources: [ hvr-ghc ], packages: [ ghc-7.10.3, cabal-install-1.22, happy-1.19.5, alex-3.1.7 ] }}
+
+    - env: CUDA=6.5-14 GHC=7.8.4 CABAL=1.18
+      compiler: "GHC 7.8"
+      addons: { apt: { sources: [ hvr-ghc ], packages: [ ghc-7.8.4, cabal-install-1.18, happy-1.19.5, alex-3.1.7 ] }}
+
+    - env: CUDA=7.0-28 GHC=7.8.4 CABAL=1.18
+      compiler: "GHC 7.8"
+      addons: { apt: { sources: [ hvr-ghc ], packages: [ ghc-7.8.4, cabal-install-1.18, happy-1.19.5, alex-3.1.7 ] }}
+
+    - env: CUDA=7.5-18 GHC=7.8.4 CABAL=1.18
+      compiler: "GHC 7.8"
+      addons: { apt: { sources: [ hvr-ghc ], packages: [ ghc-7.8.4, cabal-install-1.18, happy-1.19.5, alex-3.1.7 ] }}
+
+    - env: CUDA=8.0.44-1 GHC=7.8.4 CABAL=1.18
+      compiler: "GHC 7.8"
+      addons: { apt: { sources: [ hvr-ghc ], packages: [ ghc-7.8.4, cabal-install-1.18, happy-1.19.5, alex-3.1.7 ] }}
+
     - env: CUDA=6.5-14 GHC=7.6.3 CABAL=1.18
       compiler: "GHC 7.6"
       addons: { apt: { sources: [ hvr-ghc ], packages: [ ghc-7.6.3, cabal-install-1.18, happy-1.19.5, alex-3.1.7 ] }}
@@ -25,73 +68,6 @@
     - env: CUDA=8.0.44-1 GHC=7.6.3 CABAL=1.18
       compiler: "GHC 7.6"
       addons: { apt: { sources: [ hvr-ghc ], packages: [ ghc-7.6.3, cabal-install-1.18, happy-1.19.5, alex-3.1.7 ] }}
-
-    - env: CUDA=6.5-14 GHC=7.8.4 CABAL=1.18
-      compiler: "GHC 7.8"
-      addons: { apt: { sources: [ hvr-ghc ], packages: [ ghc-7.8.4, cabal-install-1.18, happy-1.19.5, alex-3.1.7 ] }}
->>>>>>> 5006e0de
-
-    - env: CUDA=7.0-28 GHC=8.0.1 CABAL=1.24
-      compiler: "GHC 8.0"
-      addons: { apt: { sources: [ hvr-ghc ], packages: [ ghc-8.0.1, cabal-install-1.24, happy-1.19.5, alex-3.1.7 ] }}
-
-    - env: CUDA=7.5-18 GHC=8.0.1 CABAL=1.24
-      compiler: "GHC 8.0"
-      addons: { apt: { sources: [ hvr-ghc ], packages: [ ghc-8.0.1, cabal-install-1.24, happy-1.19.5, alex-3.1.7 ] }}
-
-    - env: CUDA=8.0.44-1 GHC=7.8.4 CABAL=1.18
-      compiler: "GHC 7.8"
-      addons: { apt: { sources: [ hvr-ghc ], packages: [ ghc-7.8.4, cabal-install-1.18, happy-1.19.5, alex-3.1.7 ] }}
-
-    - env: CUDA=6.5-14 GHC=7.10.3 CABAL=1.22
-      compiler: "GHC 7.10"
-      addons: { apt: { sources: [ hvr-ghc ], packages: [ ghc-7.10.3, cabal-install-1.22, happy-1.19.5, alex-3.1.7 ] }}
-
-    - env: CUDA=7.0-28 GHC=7.10.3 CABAL=1.22
-      compiler: "GHC 7.10"
-      addons: { apt: { sources: [ hvr-ghc ], packages: [ ghc-7.10.3, cabal-install-1.22, happy-1.19.5, alex-3.1.7 ] }}
-
-    - env: CUDA=7.5-18 GHC=7.10.3 CABAL=1.22
-      compiler: "GHC 7.10"
-      addons: { apt: { sources: [ hvr-ghc ], packages: [ ghc-7.10.3, cabal-install-1.22, happy-1.19.5, alex-3.1.7 ] }}
-
-<<<<<<< HEAD
-    - env: CUDA=6.5-14 GHC=7.8.4 CABAL=1.18
-      compiler: "GHC 7.8"
-      addons: { apt: { sources: [ hvr-ghc ], packages: [ ghc-7.8.4, cabal-install-1.18, happy-1.19.5, alex-3.1.7 ] }}
-=======
-    - env: CUDA=8.0.44-1 GHC=7.10.3 CABAL=1.22
-      compiler: "GHC 7.10"
-      addons: { apt: { sources: [ hvr-ghc ], packages: [ ghc-7.10.3, cabal-install-1.22, happy-1.19.5, alex-3.1.7 ] }}
-
-    - env: CUDA=6.5-14 GHC=8.0.1 CABAL=1.24
-      compiler: "GHC 8.0"
-      addons: { apt: { sources: [ hvr-ghc ], packages: [ ghc-8.0.1, cabal-install-1.24, happy-1.19.5, alex-3.1.7 ] }}
->>>>>>> 5006e0de
-
-    - env: CUDA=7.0-28 GHC=7.8.4 CABAL=1.18
-      compiler: "GHC 7.8"
-      addons: { apt: { sources: [ hvr-ghc ], packages: [ ghc-7.8.4, cabal-install-1.18, happy-1.19.5, alex-3.1.7 ] }}
-
-    - env: CUDA=7.5-18 GHC=7.8.4 CABAL=1.18
-      compiler: "GHC 7.8"
-      addons: { apt: { sources: [ hvr-ghc ], packages: [ ghc-7.8.4, cabal-install-1.18, happy-1.19.5, alex-3.1.7 ] }}
-
-    - env: CUDA=6.5-14 GHC=7.6.3 CABAL=1.18
-      compiler: "GHC 7.6"
-      addons: { apt: { sources: [ hvr-ghc ], packages: [ ghc-7.6.3, cabal-install-1.18, happy-1.19.5, alex-3.1.7 ] }}
-
-    - env: CUDA=7.0-28 GHC=7.6.3 CABAL=1.18
-      compiler: "GHC 7.6"
-      addons: { apt: { sources: [ hvr-ghc ], packages: [ ghc-7.6.3, cabal-install-1.18, happy-1.19.5, alex-3.1.7 ] }}
-
-    - env: CUDA=7.5-18 GHC=7.6.3 CABAL=1.18
-      compiler: "GHC 7.6"
-      addons: { apt: { sources: [ hvr-ghc ], packages: [ ghc-7.6.3, cabal-install-1.18, happy-1.19.5, alex-3.1.7 ] }}
-
-    - env: CUDA=8.0.44-1 GHC=8.0.1 CABAL=1.24
-      compiler: "GHC 8.0"
-      addons: { apt: { sources: [ hvr-ghc ], packages: [ ghc-8.0.1, cabal-install-1.24, happy-1.19.5, alex-3.1.7 ] }}
 
     - env: CUDA=8.0.44-1 GHC=head CABAL=head
       compiler: "GHC HEAD"
